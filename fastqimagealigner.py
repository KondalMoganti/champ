--- conflicted
+++ resolved
@@ -98,8 +98,10 @@
         assert self.fastq_tiles != {}, 'No fastq data loaded.'
 
         self.all_data = np.concatenate([tile.rcs for tile in self.fastq_tiles.values()])
+
         x_min, y_min = self.all_data.min(axis=0)
         x_max, y_max = self.all_data.max(axis=0)
+
         self.fq_im_offset = np.array([-x_min, -y_min])
         self.fq_im_scale = (float(self.fq_w) / (x_max-x_min)) / self.image_data.um_per_pixel
         fq_im_scaled_maxes = self.fq_im_scale * np.array([x_max-x_min, y_max-y_min])
@@ -121,79 +123,6 @@
     def fft_align_tile(self, tile):
         return tile.fft_align_with_im(self.image_data)
 
-<<<<<<< HEAD
-    def fft_align_tile_with_im(self, tile):
-        im_data_im_shapes = set(a.shape for a in self.image_data.all_ffts.values())
-        assert len(im_data_im_shapes) <= 2, im_data_im_shapes
-
-        # Make the ffts
-        fq_image = tile.image()
-        fq_im_fft_given_shape = {}
-        for shape in im_data_im_shapes:
-            padded_fq_im = pad_to_size(fq_image, shape)
-            fq_im_fft_given_shape[shape] = np.fft.fft2(padded_fq_im)
-
-        # Align
-        best_max_corr = float('-inf')
-        best_im_key = None
-        align_tr = None
-        for im_key, im_data_fft in self.image_data.all_ffts.items():
-            fq_im_fft = fq_im_fft_given_shape[im_data_fft.shape]
-            cross_corr = abs(np.fft.ifft2(np.conj(fq_im_fft) * im_data_fft))
-            max_corr = cross_corr.max()
-            max_idx = max_2d_idx(cross_corr)
-            if max_corr > best_max_corr:
-                best_im_key = im_key
-                best_max_corr = max_corr
-                align_tr = np.array(max_idx) - fq_image.shape
-        if best_im_key is None:
-            raise ValueError("Unable to align tile")
-        return tile.key, best_im_key, best_max_corr, align_tr
-
-    def fft_align(self, processors, recalc_fft=True):
-        log.debug('Set fastq tile mappings')
-        self.set_fastq_tile_mappings()
-        log.debug('Image D4 ffts')
-        self.image_data.D4_ffts(padding=self.fq_im_scaled_dims,
-                                processors=processors,
-                                force=recalc_fft)
-        log.debug('Fastq images and ffts')
-        self.set_all_fastq_image_data()
-        log.debug('Aligning')
-        self.best_corr = 0
-        self.max_corrs = []
-        for tile in self.fastq_tiles_list:
-            fq_key, im_key, max_corr, align_tr = self.fft_align_tile(tile)
-            self.max_corrs.append(max_corr)
-            if max_corr > self.best_corr:
-                self.best_corr = max_corr
-                self.best_fq_key = fq_key
-                self.best_im_key = im_key
-                self.best_align_tr = align_tr
-        log.debug('Best result: %s, %s, %s, %s' % (self.best_corr, self.best_fq_key, self.best_im_key, self.best_align_tr))
-
-    def show_alignment(self, fq_key, im_key, ax=None):
-        if ax is None:
-            fig, ax = plt.subplots()
-        im = self.image_data.D4_im_given_idx(im_key)
-        ax.matshow(im, cmap=plt.get_cmap('Blues'), label='Ilya')
-        v = plt.axis()
-        fq_tile = self.fastq_tiles[fq_key]
-        fq_im = fq_tile.image()[-fq_tile.align_tr[0]:, -fq_tile.align_tr[1]:]
-        fq_im = ndimage.filters.gaussian_filter(fq_im, 3)
-        fq_im[fq_im < 0.01] = None
-        plt.matshow(fq_im, cmap=plt.get_cmap('Reds'), alpha=0.5, label='Fastq')
-        plt.axis(v)
-
-    def set_sexcat(self, sexcat):
-        assert isinstance(sexcat, sextraction.Sextraction)
-        self.sexcat = sexcat
-
-    def set_sexcat_from_file(self, fpath):
-        self.sexcat = sextraction.Sextraction(fpath)
-
-=======
->>>>>>> 7c0c9d96
     def find_hitting_tiles(self, possible_tile_keys, snr_thresh=1.2):
         possible_tiles = [self.fastq_tiles[key] for key in possible_tile_keys]
         impossible_tiles = [tile for tile in self.fastq_tiles.values() if tile not in possible_tiles]
